--- conflicted
+++ resolved
@@ -19,17 +19,10 @@
 crate-type = ["cdylib"]
 
 [dependencies]
-<<<<<<< HEAD
-std = { path = "./src/libstd" }
-panic_abort = { path = "./src/libpanic_abort" }
-rustc-std-workspace-alloc = { path = "./src/tools/rustc-std-workspace-alloc" }
-rustc-std-workspace-core = { path = "./src/tools/rustc-std-workspace-core" }
-=======
 std = { path = "./src/std" }
 panic_abort = { path = "./src/panic_abort" }
 rustc-std-workspace-alloc = { path = "./src/rustc-std-workspace-alloc" }
 rustc-std-workspace-core = { path = "./src/rustc-std-workspace-core" }
->>>>>>> 1e8547fd
 cfg-if = { path = "./src/cfg-if" }
 libm = { path = "./src/compiler-builtins/libm" }
 panic-handler = { path = "./src/compiler-builtins/crates/panic-handler" }
@@ -41,11 +34,6 @@
 simd-test-macro = { path = "./src/stdarch/crates/simd-test-macro" }
 stdarch-verify = { path = "./src/stdarch/crates/stdarch-verify" }
 hashbrown = { path = "./src/hashbrown" }
-<<<<<<< HEAD
-core = { path = "./src/libcore" }
-alloc = { path = "./src/liballoc" }
-=======
 core = { path = "./src/core" }
 alloc = { path = "./src/alloc" }
->>>>>>> 1e8547fd
 libc = "=0.2.83"